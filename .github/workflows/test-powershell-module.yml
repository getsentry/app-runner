--- conflicted
+++ resolved
@@ -32,17 +32,13 @@
 jobs:
   lint:
     runs-on: ubuntu-latest
-<<<<<<< HEAD
     permissions:
       contents: read
       security-events: write
-=======
-    if: false  # Flaky with: The term 'Get-Command' is not recognized as a name of a cmdlet,
     defaults:
       run:
         working-directory: ${{ inputs.module-path }}
         shell: pwsh
->>>>>>> 9bff4625
 
     steps:
       - name: Checkout repository
